name: build
on:
  push:
    tags:
      - '*'
    branches:
      - '*'

jobs:
  build:
    name: Docker
    runs-on: ubuntu-latest

    steps:
      - name: Checkout
        uses: actions/checkout@v2

      - name: Downcase repo
<<<<<<< HEAD
        run: echo REPOSITORY=dutchkarma/prometheus-smartctl >> $GITHUB_ENV
=======
        run: echo REPOSITORY=matusnovak/prometheus-smartctl >> $GITHUB_ENV
>>>>>>> 610f5a9d

      - name: Docker metadata
        id: docker_metadata
        uses: docker/metadata-action@v3
        with:
          images: ${{ env.REPOSITORY }}
          # images: ${{ env.REPOSITORY }},ghcr.io/${{ env.REPOSITORY }}
          flavor: |
            latest=true
            prefix=
            suffix=
          tags: |
            type=sha
            type=ref,event=tag

      - name: Set up QEMU
        uses: docker/setup-qemu-action@v1.0.1

      - name: Set up Docker Buildx
        uses: docker/setup-buildx-action@v1

      - name: Login to DockerHub
        uses: docker/login-action@v1
        with:
          username: ${{ secrets.DOCKER_USERNAME }}
          password: ${{ secrets.DOCKER_PASSWORD }}

#      - name: Login to GitHub Container Registry
#        uses: docker/login-action@v1
#        with:
#          registry: ghcr.io
#          username: ${{ github.repository_owner }}
#          password: ${{ secrets.GH_PAT }}

      - name: Build and push Docker image
        uses: docker/build-push-action@v2
        with:
          context: .
          file: ./Dockerfile
          platforms: linux/386,linux/amd64,linux/arm/v6,linux/arm/v7,linux/arm64/v8,linux/ppc64le,linux/s390x
          push: ${{ github.event_name != 'pull_request' }}
          tags: ${{ steps.docker_metadata.outputs.tags }}
          labels: ${{ steps.docker_metadata.outputs.labels }}<|MERGE_RESOLUTION|>--- conflicted
+++ resolved
@@ -16,11 +16,7 @@
         uses: actions/checkout@v2
 
       - name: Downcase repo
-<<<<<<< HEAD
-        run: echo REPOSITORY=dutchkarma/prometheus-smartctl >> $GITHUB_ENV
-=======
         run: echo REPOSITORY=matusnovak/prometheus-smartctl >> $GITHUB_ENV
->>>>>>> 610f5a9d
 
       - name: Docker metadata
         id: docker_metadata
